import pytest
from PIL import Image
import numpy as np
import os
import tempfile
import shutil
import keras
import pandas as pd
import random

# TODO: remove the 3 lines below once the Keras release
# is configured to use keras_preprocessing
import keras_preprocessing
keras_preprocessing.set_keras_submodules(
    backend=keras.backend, utils=keras.utils)

# This enables this import
from keras_preprocessing import image


class TestImage(object):

    def setup_class(cls):
        cls.img_w = cls.img_h = 20
        rgb_images = []
        rgba_images = []
        gray_images = []
        for n in range(8):
            bias = np.random.rand(cls.img_w, cls.img_h, 1) * 64
            variance = np.random.rand(cls.img_w, cls.img_h, 1) * (255 - 64)
            imarray = np.random.rand(cls.img_w, cls.img_h, 3) * variance + bias
            im = Image.fromarray(imarray.astype('uint8')).convert('RGB')
            rgb_images.append(im)

            imarray = np.random.rand(cls.img_w, cls.img_h, 4) * variance + bias
            im = Image.fromarray(imarray.astype('uint8')).convert('RGBA')
            rgba_images.append(im)

            imarray = np.random.rand(cls.img_w, cls.img_h, 1) * variance + bias
            im = Image.fromarray(
                imarray.astype('uint8').squeeze()).convert('L')
            gray_images.append(im)

        cls.all_test_images = [rgb_images, rgba_images, gray_images]

    def teardown_class(cls):
        del cls.all_test_images

    def test_image_data_generator(self, tmpdir):
        for test_images in self.all_test_images:
            img_list = []
            for im in test_images:
                img_list.append(image.img_to_array(im)[None, ...])

            images = np.vstack(img_list)
            generator = image.ImageDataGenerator(
                featurewise_center=True,
                samplewise_center=True,
                featurewise_std_normalization=True,
                samplewise_std_normalization=True,
                zca_whitening=True,
                rotation_range=90.,
                width_shift_range=0.1,
                height_shift_range=0.1,
                shear_range=0.5,
                zoom_range=0.2,
                channel_shift_range=0.,
                brightness_range=(1, 5),
                fill_mode='nearest',
                cval=0.5,
                horizontal_flip=True,
                vertical_flip=True,
                interpolation_order=1)
            generator.fit(images, augment=True)

            for x, y in generator.flow(images, np.arange(images.shape[0]),
                                       shuffle=False,
                                       save_to_dir=str(tmpdir),
                                       batch_size=3):
                assert x.shape == images[:3].shape
                assert list(y) == [0, 1, 2]
                break

            # Test with sample weights
            for x, y, w in generator.flow(
                    images, np.arange(images.shape[0]),
                    shuffle=False,
                    sample_weight=np.arange(images.shape[0]) + 1,
                    save_to_dir=str(tmpdir),
                    batch_size=3):
                assert x.shape == images[:3].shape
                assert list(y) == [0, 1, 2]
                assert list(w) == [1, 2, 3]
                break

            # Test with `shuffle=True`
            for x, y in generator.flow(images, np.arange(images.shape[0]),
                                       shuffle=True,
                                       save_to_dir=str(tmpdir),
                                       batch_size=3):
                assert x.shape == images[:3].shape
                # Check that the sequence is shuffled.
                assert list(y) != [0, 1, 2]
                break

            # Test without y
            for x in generator.flow(images, None,
                                    shuffle=True,
                                    save_to_dir=str(tmpdir),
                                    batch_size=3):
                assert type(x) is np.ndarray
                assert x.shape == images[:3].shape
                # Check that the sequence is shuffled.
                break

            # Test with a single miscellaneous input data array
            dsize = images.shape[0]
            x_misc1 = np.random.random(dsize)

            for i, (x, y) in enumerate(generator.flow(
                    (images, x_misc1),
                    np.arange(dsize),
                    shuffle=False,
                    batch_size=2)):
                assert x[0].shape == images[:2].shape
                assert (x[1] == x_misc1[(i * 2):((i + 1) * 2)]).all()
                if i == 2:
                    break

            # Test with two miscellaneous inputs
            x_misc2 = np.random.random((dsize, 3, 3))

            for i, (x, y) in enumerate(generator.flow(
                    (images, [x_misc1, x_misc2]),
                    np.arange(dsize),
                    shuffle=False,
                    batch_size=2)):
                assert x[0].shape == images[:2].shape
                assert (x[1] == x_misc1[(i * 2):((i + 1) * 2)]).all()
                assert (x[2] == x_misc2[(i * 2):((i + 1) * 2)]).all()
                if i == 2:
                    break

            # Test cases with `y = None`
            x = generator.flow(images, None, batch_size=3).next()
            assert type(x) is np.ndarray
            assert x.shape == images[:3].shape
            x = generator.flow((images, x_misc1), None,
                               batch_size=3, shuffle=False).next()
            assert type(x) is list
            assert x[0].shape == images[:3].shape
            assert (x[1] == x_misc1[:3]).all()
            x = generator.flow((images, [x_misc1, x_misc2]), None,
                               batch_size=3, shuffle=False).next()
            assert type(x) is list
            assert x[0].shape == images[:3].shape
            assert (x[1] == x_misc1[:3]).all()
            assert (x[2] == x_misc2[:3]).all()

            # Test some failure cases:
            x_misc_err = np.random.random((dsize + 1, 3, 3))

            with pytest.raises(ValueError) as e_info:
                generator.flow((images, x_misc_err), np.arange(dsize),
                               batch_size=3)
            assert str(e_info.value).find(
                'All of the arrays in') != -1

            with pytest.raises(ValueError) as e_info:
                generator.flow((images, x_misc1), np.arange(dsize + 1),
                               batch_size=3)
            assert str(e_info.value).find(
                '`x` (images tensor) and `y` (labels) ') != -1

            # Test `flow` behavior as Sequence
            seq = generator.flow(images, np.arange(images.shape[0]),
                                 shuffle=False, save_to_dir=str(tmpdir),
                                 batch_size=3)
            assert len(seq) == images.shape[0] // 3 + 1
            x, y = seq[0]
            assert x.shape == images[:3].shape
            assert list(y) == [0, 1, 2]

            # Test with `shuffle=True`
            seq = generator.flow(images, np.arange(images.shape[0]),
                                 shuffle=True, save_to_dir=str(tmpdir),
                                 batch_size=3, seed=123)
            x, y = seq[0]
            # Check that the sequence is shuffled.
            assert list(y) != [0, 1, 2]

            # `on_epoch_end` should reshuffle the sequence.
            seq.on_epoch_end()
            x2, y2 = seq[0]
            assert list(y) != list(y2)

        # test order_interpolation
        labels = np.array([[2, 2, 0, 2, 2],
                           [1, 3, 2, 3, 1],
                           [2, 1, 0, 1, 2],
                           [3, 1, 0, 2, 0],
                           [3, 1, 3, 2, 1]])

        label_generator = image.ImageDataGenerator(rotation_range=90.,
                                                   interpolation_order=0)
        labels_gen = label_generator.flow(x=labels[np.newaxis, ..., np.newaxis],
                                          seed=123)
        assert (np.unique(labels) == np.unique(next(labels_gen))).all()

    def test_image_data_generator_with_validation_split(self):
        for test_images in self.all_test_images:
            img_list = []
            for im in test_images:
                img_list.append(image.img_to_array(im)[None, ...])

            images = np.vstack(img_list)
            labels = np.concatenate([
                np.zeros((int(len(images) / 2),)),
                np.ones((int(len(images) / 2),))])
            generator = image.ImageDataGenerator(validation_split=0.5)

            # training and validation sets would have different
            # number of classes, because labels are sorted
            with pytest.raises(ValueError,
                               match='Training and validation subsets '
                                     'have different number of classes after '
                                     'the split.*'):
                generator.flow(images, labels,
                               shuffle=False, batch_size=10,
                               subset='validation')

            labels = np.concatenate([
                np.zeros((int(len(images) / 4),)),
                np.ones((int(len(images) / 4),)),
                np.zeros((int(len(images) / 4),)),
                np.ones((int(len(images) / 4),))
            ])

            seq = generator.flow(images, labels,
                                 shuffle=False, batch_size=10,
                                 subset='validation')

            x, y = seq[0]
            assert 2 == len(np.unique(y))

            seq = generator.flow(images, labels,
                                 shuffle=False, batch_size=10,
                                 subset='training')
            x2, y2 = seq[0]
            assert 2 == len(np.unique(y2))

            with pytest.raises(ValueError):
                generator.flow(images, np.arange(images.shape[0]),
                               shuffle=False, batch_size=3,
                               subset='foo')

    def test_image_data_generator_with_split_value_error(self):
        with pytest.raises(ValueError):
            generator = image.ImageDataGenerator(validation_split=5)

    def test_image_data_generator_invalid_data(self):
        generator = image.ImageDataGenerator(
            featurewise_center=True,
            samplewise_center=True,
            featurewise_std_normalization=True,
            samplewise_std_normalization=True,
            zca_whitening=True,
            data_format='channels_last')
        # Test fit with invalid data
        with pytest.raises(ValueError):
            x = np.random.random((3, 10, 10))
            generator.fit(x)

        # Test flow with invalid data
        with pytest.raises(ValueError):
            x = np.random.random((32, 10, 10))
            generator.flow(np.arange(x.shape[0]))

    def test_image_data_generator_fit(self):
        generator = image.ImageDataGenerator(
            featurewise_center=True,
            samplewise_center=True,
            featurewise_std_normalization=True,
            samplewise_std_normalization=True,
            zca_whitening=True,
            zoom_range=(0.2, 0.2),
            data_format='channels_last')
        # Test grayscale
        x = np.random.random((32, 10, 10, 1))
        generator.fit(x)
        # Test RBG
        x = np.random.random((32, 10, 10, 3))
        generator.fit(x)
        # Test more samples than dims
        x = np.random.random((32, 4, 4, 1))
        generator.fit(x)
        generator = image.ImageDataGenerator(
            featurewise_center=True,
            samplewise_center=True,
            featurewise_std_normalization=True,
            samplewise_std_normalization=True,
            zca_whitening=True,
            data_format='channels_first')
        # Test grayscale
        x = np.random.random((32, 1, 10, 10))
        generator.fit(x)
        # Test RBG
        x = np.random.random((32, 3, 10, 10))
        generator.fit(x)
        # Test more samples than dims
        x = np.random.random((32, 1, 4, 4))
        generator.fit(x)

    def test_directory_iterator(self, tmpdir):
        num_classes = 2

        # create folders and subfolders
        paths = []
        for cl in range(num_classes):
            class_directory = 'class-{}'.format(cl)
            classpaths = [
                class_directory,
                os.path.join(class_directory, 'subfolder-1'),
                os.path.join(class_directory, 'subfolder-2'),
                os.path.join(class_directory, 'subfolder-1', 'sub-subfolder')
            ]
            for path in classpaths:
                tmpdir.join(path).mkdir()
            paths.append(classpaths)

        # save the images in the paths
        count = 0
        filenames = []
        for test_images in self.all_test_images:
            for im in test_images:
                # rotate image class
                im_class = count % num_classes
                # rotate subfolders
                classpaths = paths[im_class]
                filename = os.path.join(
                    classpaths[count % len(classpaths)],
                    'image-{}.png'.format(count))
                filenames.append(filename)
                im.save(str(tmpdir / filename))
                count += 1

        # create iterator
        generator = image.ImageDataGenerator()
        dir_iterator = generator.flow_from_directory(str(tmpdir))

        # check number of classes and images
        assert len(dir_iterator.class_indices) == num_classes
        assert len(dir_iterator.classes) == count
        assert set(dir_iterator.filenames) == set(filenames)

        # Test invalid use cases
        with pytest.raises(ValueError):
            generator.flow_from_directory(str(tmpdir), color_mode='cmyk')
        with pytest.raises(ValueError):
            generator.flow_from_directory(str(tmpdir), class_mode='output')

        def preprocessing_function(x):
            """This will fail if not provided by a Numpy array.
            Note: This is made to enforce backward compatibility.
            """

            assert x.shape == (26, 26, 3)
            assert type(x) is np.ndarray

            return np.zeros_like(x)

        # Test usage as Sequence
        generator = image.ImageDataGenerator(
            preprocessing_function=preprocessing_function)
        dir_seq = generator.flow_from_directory(str(tmpdir),
                                                target_size=(26, 26),
                                                color_mode='rgb',
                                                batch_size=3,
                                                class_mode='categorical')
        assert len(dir_seq) == np.ceil(count / 3)
        x1, y1 = dir_seq[1]
        assert x1.shape == (3, 26, 26, 3)
        assert y1.shape == (3, num_classes)
        x1, y1 = dir_seq[5]
        assert (x1 == 0).all()

        with pytest.raises(ValueError):
            x1, y1 = dir_seq[9]

    def test_directory_iterator_class_mode_input(self, tmpdir):
        tmpdir.join('class-1').mkdir()

        # save the images in the paths
        count = 0
        for test_images in self.all_test_images:
            for im in test_images:
                filename = str(
                    tmpdir / 'class-1' / 'image-{}.png'.format(count))
                im.save(filename)
                count += 1

        # create iterator
        generator = image.ImageDataGenerator()
        dir_iterator = generator.flow_from_directory(str(tmpdir),
                                                     class_mode='input')
        batch = next(dir_iterator)

        # check if input and output have the same shape
        assert(batch[0].shape == batch[1].shape)
        # check if the input and output images are not the same numpy array
        input_img = batch[0][0]
        output_img = batch[1][0]
        output_img[0][0][0] += 1
        assert(input_img[0][0][0] != output_img[0][0][0])

    @pytest.mark.parametrize('validation_split,num_training', [
        (0.25, 18),
        (0.50, 12),
        (0.75, 6),
    ])
    def test_directory_iterator_with_validation_split(self,
                                                      validation_split,
                                                      num_training):
        num_classes = 2
        tmp_folder = tempfile.mkdtemp(prefix='test_images')

        # create folders and subfolders
        paths = []
        for cl in range(num_classes):
            class_directory = 'class-{}'.format(cl)
            classpaths = [
                class_directory,
                os.path.join(class_directory, 'subfolder-1'),
                os.path.join(class_directory, 'subfolder-2'),
                os.path.join(class_directory, 'subfolder-1', 'sub-subfolder')
            ]
            for path in classpaths:
                os.mkdir(os.path.join(tmp_folder, path))
            paths.append(classpaths)

        # save the images in the paths
        count = 0
        filenames = []
        for test_images in self.all_test_images:
            for im in test_images:
                # rotate image class
                im_class = count % num_classes
                # rotate subfolders
                classpaths = paths[im_class]
                filename = os.path.join(
                    classpaths[count % len(classpaths)],
                    'image-{}.png'.format(count))
                filenames.append(filename)
                im.save(os.path.join(tmp_folder, filename))
                count += 1

        # create iterator
        generator = image.ImageDataGenerator(validation_split=validation_split)

        with pytest.raises(ValueError):
            generator.flow_from_directory(tmp_folder, subset='foo')

        train_iterator = generator.flow_from_directory(tmp_folder,
                                                       subset='training')
        assert train_iterator.samples == num_training

        valid_iterator = generator.flow_from_directory(tmp_folder,
                                                       subset='validation')
        assert valid_iterator.samples == count - num_training

        # check number of classes and images
        assert len(train_iterator.class_indices) == num_classes
        assert len(train_iterator.classes) == num_training
        assert len(set(train_iterator.filenames) &
                   set(filenames)) == num_training

        shutil.rmtree(tmp_folder)

    def test_dataframe_iterator(self, tmpdir):
        num_classes = 2

        # save the images in the tmpdir
        count = 0
        filenames = []
        filenames_without = []
        for test_images in self.all_test_images:
            for im in test_images:
                filename = "image-{}.png".format(count)
                filename_without = "image-{}".format(count)
                filenames.append(filename)
                filenames_without.append(filename_without)
                im.save(str(tmpdir / filename))
                count += 1

        df = pd.DataFrame({"filename": filenames,
                           "class": [random.randint(0, 1) for _ in filenames]})

        # create iterator
        generator = image.ImageDataGenerator()
        df_iterator = generator.flow_from_dataframe(
            df, str(tmpdir), has_ext=True)
        df_sparse_iterator = generator.flow_from_dataframe(df, str(tmpdir),
                                                           has_ext=True,
                                                           class_mode="sparse")
        if np.isnan(df_sparse_iterator.classes).any():
            raise ValueError('Invalid values.')
        df_without_ext = pd.DataFrame({"filename": filenames_without,
                                       "class": [random.randint(0, 1)
                                                 for _ in filenames_without]})
        df_without_ext_iterator = generator.flow_from_dataframe(
            df_without_ext, str(tmpdir),
            has_ext=False)
        df_regression = pd.DataFrame({"filename": filenames,
                                      "col1": [random.randrange(0, 1)
                                               for _ in filenames],
                                      "col2": [random.randrange(0, 1)
                                               for _ in filenames]})
        df_multiple_y_iterator = generator.flow_from_dataframe(
            df_regression, str(tmpdir), y_col=["col1", "col2"],
            has_ext=True, class_mode="other")
        df_regression = pd.DataFrame({"filename": filenames,
                                      "col1": [random.randrange(0, 1)
                                               for _ in filenames],
                                      "col2": [random.randrange(0, 1)
                                               for _ in filenames]},
                                     dtype=str)
        batch_x, batch_y = next(df_multiple_y_iterator)
        with pytest.raises(TypeError):
            df_multiple_y_iterator = generator.flow_from_dataframe(
                df_regression, str(tmpdir), y_col=["col1", "col2"],
                has_ext=True, class_mode="other")
        with pytest.raises(TypeError):
            df_single_y_iterator = generator.flow_from_dataframe(
                df_regression, str(tmpdir), y_col="col1",
                has_ext=True, class_mode="other")
        # check number of classes and images
        assert len(df_iterator.class_indices) == num_classes
        assert len(df_iterator.classes) == count
        assert set(df_iterator.filenames) == set(filenames)
        assert len(df_without_ext_iterator.class_indices) == num_classes
        assert len(df_without_ext_iterator.classes) == count
        assert set(df_without_ext_iterator.filenames) == set(filenames)
        assert batch_y.shape[1] == 2
        # Test invalid use cases
        with pytest.raises(ValueError):
            generator.flow_from_dataframe(df, str(tmpdir), color_mode='cmyk',
                                          has_ext=True)
        with pytest.raises(ValueError):
            generator.flow_from_dataframe(df, str(tmpdir), class_mode='output',
                                          has_ext=True)
        with pytest.raises(ValueError):
            generator.flow_from_dataframe(df_without_ext, str(tmpdir),
                                          has_ext=True)

        def preprocessing_function(x):
            """This will fail if not provided by a Numpy array.
            Note: This is made to enforce backward compatibility.
            """

            assert x.shape == (26, 26, 3)
            assert type(x) is np.ndarray

            return np.zeros_like(x)

        # Test usage as Sequence
        generator = image.ImageDataGenerator(
            preprocessing_function=preprocessing_function)
        dir_seq = generator.flow_from_dataframe(df, str(tmpdir),
                                                target_size=(26, 26),
                                                color_mode='rgb',
                                                batch_size=3,
                                                class_mode='categorical',
                                                has_ext=True)
        assert len(dir_seq) == np.ceil(count / 3)
        x1, y1 = dir_seq[1]
        assert x1.shape == (3, 26, 26, 3)
        assert y1.shape == (3, num_classes)
        x1, y1 = dir_seq[5]
        assert (x1 == 0).all()

        with pytest.raises(ValueError):
            x1, y1 = dir_seq[9]

    def test_valid_args(self):
        with pytest.raises(ValueError):
            dt = image.ImageDataGenerator(brightness_range=0.1)

    def test_dataframe_iterator_class_mode_input(self, tmpdir):
        # save the images in the paths
        count = 0
        filenames = []
        for test_images in self.all_test_images:
            for im in test_images:
                filename = 'image-{}.png'.format(count)
                im.save(str(tmpdir / filename))
                filenames.append(filename)
                count += 1
        df = pd.DataFrame({"filename": filenames})
        generator = image.ImageDataGenerator()
        df_autoencoder_iterator = generator.flow_from_dataframe(df, str(tmpdir),
                                                                x_col="filename",
                                                                y_col=None,
                                                                has_ext=True,
                                                                class_mode="input")

        batch = next(df_autoencoder_iterator)

        # check if input and output have the same shape and they're the same
        assert(batch[0].all() == batch[1].all())
        # check if the input and output images are not the same numpy array
        input_img = batch[0][0]
        output_img = batch[1][0]
        output_img[0][0][0] += 1
        assert(input_img[0][0][0] != output_img[0][0][0])

        df_autoencoder_iterator = generator.flow_from_dataframe(df, str(tmpdir),
                                                                x_col="filename",
                                                                y_col="class",
                                                                has_ext=True,
                                                                class_mode="input")

        batch = next(df_autoencoder_iterator)

        # check if input and output have the same shape and they're the same
        assert(batch[0].all() == batch[1].all())
        # check if the input and output images are not the same numpy array
        input_img = batch[0][0]
        output_img = batch[1][0]
        output_img[0][0][0] += 1
        assert(input_img[0][0][0] != output_img[0][0][0])

    @pytest.mark.parametrize('validation_split,num_training', [
        (0.25, 18),
        (0.50, 12),
        (0.75, 6),
    ])
    def test_dataframe_iterator_with_validation_split(self,
                                                      validation_split,
                                                      num_training, tmpdir):
        num_classes = 2

        # save the images in the tmpdir
        count = 0
        filenames = []
        filenames_without = []
        for test_images in self.all_test_images:
            for im in test_images:
                filename = "image-{}.png".format(count)
                filename_without = "image-{}".format(count)
                filenames.append(filename)
                filenames_without.append(filename_without)
                im.save(str(tmpdir / filename))
                count += 1

        df = pd.DataFrame({"filename": filenames,
                           "class": [random.randint(0, 1) for _ in filenames]})
        df_without_ext = pd.DataFrame({"filename": filenames_without,
                                       "class": [random.randint(0, 1)
                                                 for _ in filenames_without]})
        # create iterator
        generator = image.ImageDataGenerator(validation_split=validation_split)
        df_sparse_iterator = generator.flow_from_dataframe(df,
                                                           str(tmpdir),
                                                           has_ext=True,
                                                           class_mode="sparse")
        if np.isnan(next(df_sparse_iterator)[:][1]).any():
            raise ValueError('Invalid values.')

        with pytest.raises(ValueError):
            generator.flow_from_dataframe(
                df, tmpdir, has_ext=True, subset='foo')

        train_iterator = generator.flow_from_dataframe(df, str(tmpdir), has_ext=True,
                                                       subset='training')
        assert train_iterator.samples == num_training

        valid_iterator = generator.flow_from_dataframe(df, str(tmpdir), has_ext=True,
                                                       subset='validation')
        assert valid_iterator.samples == count - num_training

        train_iterator_without = generator.flow_from_dataframe(
            df_without_ext, str(tmpdir),
            has_ext=False,
            subset='training')
        assert train_iterator_without.samples == num_training

        valid_iterator_without = generator.flow_from_dataframe(
            df_without_ext, str(tmpdir),
            has_ext=False,
            subset='validation')
        assert valid_iterator_without.samples == count - num_training

        # check number of classes and images
        assert len(train_iterator.class_indices) == num_classes
        assert len(train_iterator.classes) == num_training
        assert len(set(train_iterator.filenames) &
                   set(filenames)) == num_training
        intersection = set(train_iterator_without.filenames) & set(filenames)
        assert len(intersection) == num_training

    def test_dataframe_iterator_with_custom_indexed_dataframe(self, tmpdir):
        num_classes = 2

        # save the images in the tmpdir
        count = 0
        filenames = []
        for test_images in self.all_test_images:
            for im in test_images:
                filename = "image-{}.png".format(count)
                filenames.append(filename)
                im.save(str(tmpdir / filename))
                count += 1

        # create dataframes
        classes = np.random.randint(num_classes, size=len(filenames))
        df = pd.DataFrame({"filename": filenames,
                           "class": classes})
        df2 = pd.DataFrame({"filename": filenames,
                            "class": classes},
                           index=np.arange(1, len(filenames) + 1))
        df3 = pd.DataFrame({"filename": filenames,
                            "class": classes},
                           index=filenames)

        # create iterators
        seed = 1
        generator = image.ImageDataGenerator()
        df_iterator = generator.flow_from_dataframe(
            df, str(tmpdir), has_ext=True, seed=seed)
        df2_iterator = generator.flow_from_dataframe(
            df2, str(tmpdir), has_ext=True, seed=seed)
        df3_iterator = generator.flow_from_dataframe(
            df3, str(tmpdir), has_ext=True, seed=seed)

        # Test all iterators return same pairs of arrays
        for _ in range(len(filenames)):
            a1, c1 = next(df_iterator)
            a2, c2 = next(df2_iterator)
            a3, c3 = next(df3_iterator)
            assert np.array_equal(a1, a2)
            assert np.array_equal(a1, a3)
            assert np.array_equal(c1, c2)
            assert np.array_equal(c1, c3)

    def test_dataframe_iterator_n(self, tmpdir):

        # save the images in the tmpdir
        count = 0
        filenames = []
        for test_images in self.all_test_images:
            for im in test_images:
                filename = "image-{}.png".format(count)
                filenames.append(filename)
                im.save(str(tmpdir / filename))
                count += 1

        # exclude first two items
        n_files = len(filenames)
        input_filenames = filenames[2:]

        # create dataframes
        classes = np.random.randint(2, size=len(input_filenames))
        df = pd.DataFrame({"filename": input_filenames})
        df2 = pd.DataFrame({"filename": input_filenames,
                            "class": classes})

        # create iterators
        generator = image.ImageDataGenerator()
        df_iterator = generator.flow_from_dataframe(
            df, str(tmpdir), has_ext=True, class_mode=None)
        df2_iterator = generator.flow_from_dataframe(
            df2, str(tmpdir), has_ext=True, class_mode='binary')

        # Test the number of items in iterators
        assert df_iterator.n == n_files - 2
        assert df2_iterator.n == n_files - 2

<<<<<<< HEAD
    def test_dataframe_iterator_absolute_path(self, tmpdir):

        # save the images in the tmpdir
        count = 0
        file_paths = []
        for test_images in self.all_test_images:
            for im in test_images:
                filename = "image-{:0>5}.png".format(count)
                file_path = str(tmpdir / filename)
                file_paths.append(file_path)
                im.save(file_path)
                count += 1

        # prepare an image with a forbidden extension.
        file_path_fbd = str(tmpdir / 'image-forbid.fbd')
        shutil.copy(file_path, file_path_fbd)

        # create dataframes
        classes = np.random.randint(2, size=len(file_paths))
        df = pd.DataFrame({"filename": file_paths})
        df2 = pd.DataFrame({"filename": file_paths,
                            "class": classes})
        df3 = pd.DataFrame({"filename": ['image-not-exist.png'] + file_paths})
        df4 = pd.DataFrame({"filename": file_paths + [file_path_fbd]})

        # create iterators
        generator = image.ImageDataGenerator()
        df_iterator = generator.flow_from_dataframe(
            df, None, has_ext=True, class_mode=None,
            shuffle=False, batch_size=1)
        df2_iterator = generator.flow_from_dataframe(
            df2, None, has_ext=True, class_mode='binary',
            shuffle=False, batch_size=1)
        df3_iterator = generator.flow_from_dataframe(
            df3, None, has_ext=True, class_mode=None,
            shuffle=False, batch_size=1)
        df4_iterator = generator.flow_from_dataframe(
            df4, None, has_ext=True, class_mode=None,
            shuffle=False, batch_size=1)

        validation_split = 0.2
        generator_split = image.ImageDataGenerator(validation_split=validation_split)
        df_train_iterator = generator_split.flow_from_dataframe(
            df, None, has_ext=True, class_mode=None,
            shuffle=False, subset='training', batch_size=1)
        df_val_iterator = generator_split.flow_from_dataframe(
            df, None, has_ext=True, class_mode=None,
            shuffle=False, subset='validation', batch_size=1)

        # Test invalid use cases
        with pytest.raises(ValueError):
            generator.flow_from_dataframe(df, None,
                                          has_ext=False, class_mode=None)
        with pytest.raises(ValueError):
            generator.flow_from_dataframe(df2, None,
                                          has_ext=False, class_mode='binary')

        # Test the number of items in iterators
        assert df_iterator.n == len(file_paths)
        assert df2_iterator.n == len(file_paths)
        assert df3_iterator.n == len(file_paths)
        assert df4_iterator.n == len(file_paths)
        assert df_val_iterator.n == int(validation_split * len(file_paths))
        assert df_train_iterator.n == len(file_paths) - df_val_iterator.n

        # Test flow_from_dataframe
        for i in range(len(file_paths)):
            a1 = next(df_iterator)
            a2, _ = next(df2_iterator)
            a3 = next(df3_iterator)
            a4 = next(df4_iterator)

            if i < df_val_iterator.n:
                a5 = next(df_val_iterator)
            else:
                a5 = next(df_train_iterator)

            assert np.array_equal(a1, a2)
            assert np.array_equal(a1, a3)
            assert np.array_equal(a1, a4)
            assert np.array_equal(a1, a5)
=======
    def test_dataframe_iterator_with_sort_and_drop_duplicates(self, tmpdir):

        # save the images in the tmpdir
        count = 0
        filenames = []
        for test_images in self.all_test_images:
            for im in test_images:
                filename = "image-{:0>5}.png".format(count)
                filenames.append(filename)
                im.save(str(tmpdir / filename))
                count += 1

        # prepare input_filenames
        n_files = len(filenames)
        idx_rand, idx_rand2 = np.random.randint(1, n_files, size=2)
        input_filenames = filenames[::-1]  # reversed
        input_filenames2 = filenames[:idx_rand] + filenames[:idx_rand2]

        # create dataframes
        df = pd.DataFrame({"filename": input_filenames})
        df2 = pd.DataFrame({"filename": input_filenames2})

        # create iterators
        generator = image.ImageDataGenerator()
        df_sort_iterator = generator.flow_from_dataframe(
            df, str(tmpdir), class_mode=None, sort=True, shuffle=False)
        df_no_sort_iterator = generator.flow_from_dataframe(
            df, str(tmpdir), class_mode=None, sort=False, shuffle=False)
        df_drop_iterator = generator.flow_from_dataframe(
            df2, str(tmpdir), class_mode=None, drop_duplicates=True)
        df_no_drop_iterator = generator.flow_from_dataframe(
            df2, str(tmpdir), class_mode=None, drop_duplicates=False)

        # Test sort
        assert df_sort_iterator.filenames == df_no_sort_iterator.filenames[::-1]
        assert df_sort_iterator.filenames[0] == filenames[0]
        assert df_no_sort_iterator.filenames[0] == filenames[-1]

        # Test drop_duplicates
        assert df_drop_iterator.n == len(set(input_filenames2))
        assert df_no_drop_iterator.n == len(input_filenames2)
>>>>>>> a1dfb997

    def test_img_utils(self):
        height, width = 10, 8

        # Test th data format
        # Test RGB 3D
        x = np.random.random((3, height, width))
        img = image.array_to_img(x, data_format='channels_first')
        assert img.size == (width, height)
        x = image.img_to_array(img, data_format='channels_first')
        assert x.shape == (3, height, width)
        # Test RGBA 3D
        x = np.random.random((4, height, width))
        img = image.array_to_img(x, data_format='channels_first')
        assert img.size == (width, height)
        x = image.img_to_array(img, data_format='channels_first')
        assert x.shape == (4, height, width)
        # Test 2D
        x = np.random.random((1, height, width))
        img = image.array_to_img(x, data_format='channels_first')
        assert img.size == (width, height)
        x = image.img_to_array(img, data_format='channels_first')
        assert x.shape == (1, height, width)

        # Test tf data format
        # Test RGB 3D
        x = np.random.random((height, width, 3))
        img = image.array_to_img(x, data_format='channels_last')
        assert img.size == (width, height)
        x = image.img_to_array(img, data_format='channels_last')
        assert x.shape == (height, width, 3)
        # Test RGBA 3D
        x = np.random.random((height, width, 4))
        img = image.array_to_img(x, data_format='channels_last')
        assert img.size == (width, height)
        x = image.img_to_array(img, data_format='channels_last')
        assert x.shape == (height, width, 4)
        # Test 2D
        x = np.random.random((height, width, 1))
        img = image.array_to_img(x, data_format='channels_last')
        assert img.size == (width, height)
        x = image.img_to_array(img, data_format='channels_last')
        assert x.shape == (height, width, 1)

        # Test invalid use case
        with pytest.raises(ValueError):
            x = np.random.random((height, width))  # not 3D
            img = image.array_to_img(x, data_format='channels_first')
        with pytest.raises(ValueError):
            x = np.random.random((height, width, 3))
            # unknown data_format
            img = image.array_to_img(x, data_format='channels')
        with pytest.raises(ValueError):
            # neither RGB, RGBA, or gray-scale
            x = np.random.random((height, width, 5))
            img = image.array_to_img(x, data_format='channels_last')
        with pytest.raises(ValueError):
            x = np.random.random((height, width, 3))
            # unknown data_format
            img = image.img_to_array(x, data_format='channels')
        with pytest.raises(ValueError):
            # neither RGB, RGBA, or gray-scale
            x = np.random.random((height, width, 5, 3))
            img = image.img_to_array(x, data_format='channels_last')

    def test_random_transforms(self):
        x = np.random.random((2, 28, 28))
        assert image.random_rotation(x, 45).shape == (2, 28, 28)
        assert image.random_shift(x, 1, 1).shape == (2, 28, 28)
        assert image.random_shear(x, 20).shape == (2, 28, 28)
        assert image.random_zoom(x, (5, 5)).shape == (2, 28, 28)
        assert image.random_channel_shift(x, 20).shape == (2, 28, 28)

        # Test get_random_transform with predefined seed
        seed = 1
        generator = image.ImageDataGenerator(
            rotation_range=90.,
            width_shift_range=0.1,
            height_shift_range=0.1,
            shear_range=0.5,
            zoom_range=0.2,
            channel_shift_range=0.1,
            brightness_range=(1, 5),
            horizontal_flip=True,
            vertical_flip=True)
        transform_dict = generator.get_random_transform(x.shape, seed)
        transform_dict2 = generator.get_random_transform(x.shape, seed * 2)
        assert transform_dict['theta'] != 0
        assert transform_dict['theta'] != transform_dict2['theta']
        assert transform_dict['tx'] != 0
        assert transform_dict['tx'] != transform_dict2['tx']
        assert transform_dict['ty'] != 0
        assert transform_dict['ty'] != transform_dict2['ty']
        assert transform_dict['shear'] != 0
        assert transform_dict['shear'] != transform_dict2['shear']
        assert transform_dict['zx'] != 0
        assert transform_dict['zx'] != transform_dict2['zx']
        assert transform_dict['zy'] != 0
        assert transform_dict['zy'] != transform_dict2['zy']
        assert transform_dict['channel_shift_intensity'] != 0
        assert (transform_dict['channel_shift_intensity'] !=
                transform_dict2['channel_shift_intensity'])
        assert transform_dict['brightness'] != 0
        assert transform_dict['brightness'] != transform_dict2['brightness']

        # Test get_random_transform without any randomness
        generator = image.ImageDataGenerator()
        transform_dict = generator.get_random_transform(x.shape, seed)
        assert transform_dict['theta'] == 0
        assert transform_dict['tx'] == 0
        assert transform_dict['ty'] == 0
        assert transform_dict['shear'] == 0
        assert transform_dict['zx'] == 1
        assert transform_dict['zy'] == 1
        assert transform_dict['channel_shift_intensity'] is None
        assert transform_dict['brightness'] is None

    def test_deterministic_transform(self):
        x = np.ones((32, 32, 3))
        generator = image.ImageDataGenerator(
            rotation_range=90,
            fill_mode='constant')
        x = np.random.random((32, 32, 3))
        assert np.allclose(generator.apply_transform(x, {'flip_vertical': True}),
                           x[::-1, :, :])
        assert np.allclose(generator.apply_transform(x, {'flip_horizontal': True}),
                           x[:, ::-1, :])
        x = np.ones((3, 3, 3))
        x_rotated = np.array([[[0., 0., 0.],
                               [0., 0., 0.],
                               [1., 1., 1.]],
                              [[0., 0., 0.],
                               [1., 1., 1.],
                               [1., 1., 1.]],
                              [[0., 0., 0.],
                               [0., 0., 0.],
                               [1., 1., 1.]]])
        assert np.allclose(generator.apply_transform(x, {'theta': 45}),
                           x_rotated)
        assert np.allclose(image.apply_affine_transform(
            x, theta=45, channel_axis=2, fill_mode='constant'), x_rotated)

    def test_batch_standardize(self):
        # ImageDataGenerator.standardize should work on batches
        for test_images in self.all_test_images:
            img_list = []
            for im in test_images:
                img_list.append(image.img_to_array(im)[None, ...])

            images = np.vstack(img_list)
            generator = image.ImageDataGenerator(
                featurewise_center=True,
                samplewise_center=True,
                featurewise_std_normalization=True,
                samplewise_std_normalization=True,
                zca_whitening=True,
                rotation_range=90.,
                width_shift_range=0.1,
                height_shift_range=0.1,
                shear_range=0.5,
                zoom_range=0.2,
                channel_shift_range=0.,
                brightness_range=(1, 5),
                fill_mode='nearest',
                cval=0.5,
                horizontal_flip=True,
                vertical_flip=True)
            generator.fit(images, augment=True)

            transformed = np.copy(images)
            for i, im in enumerate(transformed):
                transformed[i] = generator.random_transform(im)
            transformed = generator.standardize(transformed)

    def test_load_img(self, tmpdir):
        filename_rgb = str(tmpdir / 'rgb_image.png')
        filename_rgba = str(tmpdir / 'rgba_image.png')

        original_rgb_array = np.array(255 * np.random.rand(100, 100, 3),
                                      dtype=np.uint8)
        original_rgb = image.array_to_img(original_rgb_array, scale=False)
        original_rgb.save(filename_rgb)

        original_rgba_array = np.array(255 * np.random.rand(100, 100, 4),
                                       dtype=np.uint8)
        original_rgba = image.array_to_img(original_rgba_array, scale=False)
        original_rgba.save(filename_rgba)

        # Test that loaded image is exactly equal to original.

        loaded_im = image.load_img(filename_rgb)
        loaded_im_array = image.img_to_array(loaded_im)
        assert loaded_im_array.shape == original_rgb_array.shape
        assert np.all(loaded_im_array == original_rgb_array)

        loaded_im = image.load_img(filename_rgba, color_mode='rgba')
        loaded_im_array = image.img_to_array(loaded_im)
        assert loaded_im_array.shape == original_rgba_array.shape
        assert np.all(loaded_im_array == original_rgba_array)

        loaded_im = image.load_img(filename_rgb, color_mode='grayscale')
        loaded_im_array = image.img_to_array(loaded_im)
        assert loaded_im_array.shape == (original_rgb_array.shape[0],
                                         original_rgb_array.shape[1], 1)

        # Test that nothing is changed when target size is equal to original.

        loaded_im = image.load_img(filename_rgb, target_size=(100, 100))
        loaded_im_array = image.img_to_array(loaded_im)
        assert loaded_im_array.shape == original_rgb_array.shape
        assert np.all(loaded_im_array == original_rgb_array)

        loaded_im = image.load_img(filename_rgba, color_mode='rgba',
                                   target_size=(100, 100))
        loaded_im_array = image.img_to_array(loaded_im)
        assert loaded_im_array.shape == original_rgba_array.shape
        assert np.all(loaded_im_array == original_rgba_array)

        loaded_im = image.load_img(filename_rgb, color_mode='grayscale',
                                   target_size=(100, 100))
        loaded_im_array = image.img_to_array(loaded_im)
        assert loaded_im_array.shape == (original_rgba_array.shape[0],
                                         original_rgba_array.shape[1], 1)

        # Test down-sampling with bilinear interpolation.

        loaded_im = image.load_img(filename_rgb, target_size=(25, 25))
        loaded_im_array = image.img_to_array(loaded_im)
        assert loaded_im_array.shape == (25, 25, 3)

        loaded_im = image.load_img(filename_rgba, color_mode='rgba',
                                   target_size=(25, 25))
        loaded_im_array = image.img_to_array(loaded_im)
        assert loaded_im_array.shape == (25, 25, 4)

        loaded_im = image.load_img(filename_rgb, color_mode='grayscale',
                                   target_size=(25, 25))
        loaded_im_array = image.img_to_array(loaded_im)
        assert loaded_im_array.shape == (25, 25, 1)

        # Test down-sampling with nearest neighbor interpolation.

        loaded_im_nearest = image.load_img(filename_rgb, target_size=(25, 25),
                                           interpolation="nearest")
        loaded_im_array_nearest = image.img_to_array(loaded_im_nearest)
        assert loaded_im_array_nearest.shape == (25, 25, 3)
        assert np.any(loaded_im_array_nearest != loaded_im_array)

        loaded_im_nearest = image.load_img(filename_rgba, color_mode='rgba',
                                           target_size=(25, 25),
                                           interpolation="nearest")
        loaded_im_array_nearest = image.img_to_array(loaded_im_nearest)
        assert loaded_im_array_nearest.shape == (25, 25, 4)
        assert np.any(loaded_im_array_nearest != loaded_im_array)

        # Check that exception is raised if interpolation not supported.

        loaded_im = image.load_img(filename_rgb, interpolation="unsupported")
        with pytest.raises(ValueError):
            loaded_im = image.load_img(filename_rgb, target_size=(25, 25),
                                       interpolation="unsupported")

if __name__ == '__main__':
    pytest.main([__file__])<|MERGE_RESOLUTION|>--- conflicted
+++ resolved
@@ -775,7 +775,6 @@
         assert df_iterator.n == n_files - 2
         assert df2_iterator.n == n_files - 2
 
-<<<<<<< HEAD
     def test_dataframe_iterator_absolute_path(self, tmpdir):
 
         # save the images in the tmpdir
@@ -857,7 +856,7 @@
             assert np.array_equal(a1, a3)
             assert np.array_equal(a1, a4)
             assert np.array_equal(a1, a5)
-=======
+
     def test_dataframe_iterator_with_sort_and_drop_duplicates(self, tmpdir):
 
         # save the images in the tmpdir
@@ -899,7 +898,6 @@
         # Test drop_duplicates
         assert df_drop_iterator.n == len(set(input_filenames2))
         assert df_no_drop_iterator.n == len(input_filenames2)
->>>>>>> a1dfb997
 
     def test_img_utils(self):
         height, width = 10, 8
